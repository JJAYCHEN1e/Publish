/**
*  Publish
*  Copyright (c) John Sundell 2019
*  MIT license, see LICENSE file for details
*/

import Foundation
import Plot
import Ink
import Sweep

public extension Node where Context == HTML.DocumentContext {
    /// Add an HTML `<head>` tag within the current context, based
    /// on inferred information from the current location and `Website`
    /// implementation.
    /// - parameter location: The location to generate a `<head>` tag for.
    /// - parameter site: The website on which the location is located.
    /// - parameter titleSeparator: Any string to use to separate the location's
    ///   title from the name of the website. Default: `" | "`.
    /// - parameter stylesheetPaths: The paths to any stylesheets to add to
    ///   the resulting HTML page. Default: `styles.css`.
    /// - parameter rssFeedPath: The path to any RSS feed to associate with the
    ///   resulting HTML page. Default: `feed.rss`.
    /// - parameter rssFeedTitle: An optional title for the page's RSS feed.
    /// - parameter additionalNodes: Optional additional nodes for the page.
    static func head<T: Website>(
        for location: Location,
        on site: T,
        titleSeparator: String = " | ",
        stylesheetPaths: [Path] = ["/styles.css"],
        rssFeedPath: Path? = .defaultForRSSFeed,
        rssFeedTitle: String? = nil,
<<<<<<< HEAD
        additionalNodes: [Node<HTML.HeadContext>] = []
=======
        additionalNodes: [Node<HTML.HeadContext>]
>>>>>>> ade65fb4
    ) -> Node {
        var title = location.title

        if title.isEmpty {
            title = site.name
        } else {
            title.append(titleSeparator + site.name)
        }

        var description = location.description

        if description.isEmpty {
            description = site.description
        }

        return .head(
            .encoding(.utf8),
            .siteName(site.name),
            .url(site.url(for: location)),
            .title(title),
            .description(description),
            .twitterCardType(location.imagePath == nil ? .summary : .summaryLargeImage),
            .forEach(stylesheetPaths, { .stylesheet($0) }),
            .viewport(.accordingToDevice),
            .unwrap(site.favicon, { .favicon($0) }),
            .unwrap(rssFeedPath, { path in
                let title = rssFeedTitle ?? "Subscribe to \(site.name)"
                return .rssFeedLink(path.absoluteString, title: title)
            }),
            .unwrap(location.imagePath ?? site.imagePath, { path in
                let url = site.url(for: path)
                return .socialImageLink(url)
            }),
<<<<<<< HEAD
            .forEach(additionalWholeSiteHeadNodes + additionalNodes){$0}
=======
            .forEach(additionalHeadNodes + additionalNodes){$0}
>>>>>>> ade65fb4
        )
    }
}

public extension Node where Context == HTML.DocumentContext {
    /// Additional nodes of head. These nodes will be added to head of whole site.
    static var additionalWholeSiteHeadNodes: [Node<HTML.HeadContext>] = []
}

public extension Node where Context == HTML.HeadContext {
    /// Link the HTML page to an external CSS stylesheet.
    /// - parameter path: The absolute path of the stylesheet to link to.
    static func stylesheet(_ path: Path) -> Node {
        .stylesheet(path.absoluteString)
    }

    /// Declare a favicon for the HTML page.
    /// - parameter favicon: The favicon to declare.
    static func favicon(_ favicon: Favicon) -> Node {
        .favicon(favicon.path.absoluteString, type: favicon.type)
    }
}

public extension Node where Context: HTML.BodyContext {
    /// Render a location's `Content.Body` as HTML within the current context.
    /// - parameter body: The body to render.
    static func contentBody(_ body: Content.Body) -> Node {
        .raw(body.html)
    }

    /// Render a string of inline Markdown as HTML within the current context.
    /// - parameter markdown: The Markdown string to render.
    /// - parameter parser: The Markdown parser to use. Pass `context.markdownParser` to
    ///   use the same Markdown parser as the main publishing process is using.
    static func markdown(_ markdown: String,
                         using parser: MarkdownParser = .init()) -> Node {
        .raw(parser.html(from: markdown))
    }

    /// Add an inline audio player within the current context.
    /// - Parameter audio: The audio to add a player for.
    /// - Parameter showControls: Whether playback controls should be shown to the user.
    static func audioPlayer(for audio: Audio,
                            showControls: Bool = true) -> Node {
        return .audio(
            .controls(showControls),
            .source(.type(audio.format), .src(audio.url))
        )
    }

    /// Add an inline video player within the current context.
    /// - Parameter video: The video to add a player for.
    /// - Parameter showControls: Whether playback controls should be shown to the user.
    ///   Note that this parameter is only relevant for hosted videos.
    static func videoPlayer(for video: Video,
                            showControls: Bool = true) -> Node {
        switch video {
        case .hosted(let url, let format):
            return .video(
                .controls(showControls),
                .source(.type(format), .src(url))
            )
        case .youTube(let id):
            let url = "https://www.youtube-nocookie.com/embed/" + id
            return .iframeVideoPlayer(forURL: url)
        case .vimeo(let id):
            let url = "https://player.vimeo.com/video/" + id
            return .iframeVideoPlayer(forURL: url)
        }
    }
}

public extension Node where Context: HTMLLinkableContext {
    /// Assign a path to link the element to, using its `href` attribute.
    /// - parameter path: The absolute path to assign.
    static func href(_ path: Path) -> Node {
        .href(path.absoluteString)
    }
}

public extension Attribute where Context: HTMLSourceContext {
    /// Assign a source to the element, using its `src` attribute.
    /// - parameter path: The source path to assign.
    static func src(_ path: Path) -> Attribute {
        .src(path.absoluteString)
    }
}

internal extension Node where Context: RSSItemContext {
    static func guid<T>(for item: Item<T>, site: T) -> Node {
        return .guid(
            .text(item.rssProperties.guid ?? site.url(for: item).absoluteString),
            .isPermaLink(item.rssProperties.guid == nil)
        )
    }

    static func content<T>(for item: Item<T>, site: T) -> Node {
        let baseURL = site.url
        let prefixes = (href: "href=\"", src: "src=\"")

        var html = item.body.html
        var links = [(url: URL, range: ClosedRange<String.Index>, isHref: Bool)]()

        html.scan(using: [
            Matcher(
                identifiers: [
                    .anyString(prefixes.href),
                    .anyString(prefixes.src)
                ],
                terminators: ["\""],
                handler: { url, range in
                    guard url.first == "/" else {
                        return
                    }

                    let absoluteURL = baseURL.appendingPathComponent(String(url))
                    let isHref = (html[range.lowerBound] == "h")
                    links.append((absoluteURL, range, isHref))
                }
            )
        ])

        for (url, range, isHref) in links.reversed() {
            let prefix = isHref ? prefixes.href : prefixes.src
            html.replaceSubrange(range, with: prefix + url.absoluteString + "\"")
        }

        return content(html)
    }
}

internal extension Node where Context == PodcastFeed.ItemContext {
    static func duration(_ duration: Audio.Duration) -> Node {
        return .duration(
            hours: duration.hours,
            minutes: duration.minutes,
            seconds: duration.seconds
        )
    }
}

private extension Node where Context: HTML.BodyContext {
    static func iframeVideoPlayer(forURL url: String) -> Node {
        return .iframe(
            .frameborder(false),
            .allow("accelerometer", "encrypted-media", "gyroscope", "picture-in-picture"),
            .allowfullscreen(true),
            .src(url)
        )
    }
}<|MERGE_RESOLUTION|>--- conflicted
+++ resolved
@@ -30,11 +30,7 @@
         stylesheetPaths: [Path] = ["/styles.css"],
         rssFeedPath: Path? = .defaultForRSSFeed,
         rssFeedTitle: String? = nil,
-<<<<<<< HEAD
-        additionalNodes: [Node<HTML.HeadContext>] = []
-=======
         additionalNodes: [Node<HTML.HeadContext>]
->>>>>>> ade65fb4
     ) -> Node {
         var title = location.title
 
@@ -68,11 +64,7 @@
                 let url = site.url(for: path)
                 return .socialImageLink(url)
             }),
-<<<<<<< HEAD
-            .forEach(additionalWholeSiteHeadNodes + additionalNodes){$0}
-=======
             .forEach(additionalHeadNodes + additionalNodes){$0}
->>>>>>> ade65fb4
         )
     }
 }
